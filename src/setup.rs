use crate::error::{self, Error::*};
use crate::lookup_table::LookupTable;
use crate::mesh::Mesh;
<<<<<<< HEAD
use crate::sailfish::{
    BufferZone, Coordinates, EquationOfState, PointMass, SinkModel, StructuredMesh,
};
use crate::split_at_first;
=======
use crate::patch::Patch;
use crate::sailfish::{
    BufferZone, Coordinates, EquationOfState, PointMass, SinkModel, StructuredMesh,
};
use gridiron::index_space::IndexSpace;
>>>>>>> d30cc04e
use kepler_two_body::{OrbitalElements, OrbitalState};
use std::fmt::Write;
use std::str::FromStr;
use std::sync::Arc;

// macro_rules! boxed_setup_closure {
//     ($setup:ident) => {
//         Box::new(|p| Ok(Box::new($setup::from_str(p)?)))
//     };
// }

// type SetupFunction = Box<dyn Fn(&str) -> Result<Box<dyn Setup>, error::Error>>;

// pub fn setups() -> Vec<(&'static str, SetupFunction)> {
//     vec![
//         ("binary", boxed_setup_closure!(Binary)),
//         ("explosion", boxed_setup_closure!(Explosion)),
//     ]
// }

pub fn possible_setups_info() -> error::Error {
    let mut message = String::new();
    writeln!(message, "specify setup:").unwrap();
    writeln!(message, "    binary").unwrap();
    writeln!(message, "    explosion").unwrap();
    writeln!(message, "    shocktube").unwrap();
    writeln!(message, "    collision").unwrap();
    writeln!(message, "    sedov").unwrap();
    PrintUserInformation(message)
}

pub fn make_setup(
    setup_name: &str,
    parameters: &str,
) -> Result<Arc<dyn Setup + Send + Sync>, error::Error> {
    match setup_name {
        "binary" => Ok(Arc::new(Binary::from_str(parameters)?)),
        "explosion" => Ok(Arc::new(Explosion::from_str(parameters)?)),
        "shocktube" => Ok(Arc::new(Shocktube::from_str(parameters)?)),
        "sedov" => Ok(Arc::new(Sedov::from_str(parameters)?)),
        "collision" => Ok(Arc::new(Collision::from_str(parameters)?)),
        _ => Err(possible_setups_info()),
    }
}

pub trait Setup {
<<<<<<< HEAD
    fn print_parameters(&self) {}
=======
    fn print_parameters(&self);
    fn solver_name(&self) -> String;
>>>>>>> d30cc04e
    fn initial_primitive(&self, x: f64, y: f64, primitive: &mut [f64]);
    fn initial_time(&self) -> f64 {
        0.0
    }
    fn end_time(&self) -> Option<f64> {
        None
    }
    fn masses(&self, _time: f64) -> Vec<PointMass> {
        vec![]
    }
    fn equation_of_state(&self) -> EquationOfState;
    fn buffer_zone(&self) -> BufferZone {
        BufferZone::NoBuffer
    }
    fn viscosity(&self) -> Option<f64> {
        None
    }
    fn mesh(&self, resolution: u32) -> Mesh;
    fn coordinate_system(&self) -> Coordinates;
    fn initial_primitive_vec(&self, mesh: &Mesh) -> Vec<f64> {
        match mesh {
            Mesh::Structured(mesh) => {
                let mut primitive = vec![0.0; ((mesh.ni + 4) * (mesh.nj + 4) * 3) as usize];
                let si = 3 * (mesh.nj + 4);
                let sj = 3;
                for i in -2..mesh.ni + 2 {
                    for j in -2..mesh.nj + 2 {
                        let n = ((i + 2) * si + (j + 2) * sj) as usize;
                        let [x, y] = mesh.cell_coordinates(i, j);
                        self.initial_primitive(x, y, &mut primitive[n..n + 3])
                    }
                }
                primitive
            }
            Mesh::FacePositions1D(faces) => {
                let mut primitive = vec![0.0; (faces.len() - 1) * 3];
                for i in 0..faces.len() - 1 {
                    let x = 0.5 * (faces[i] + faces[i + 1]);
                    self.initial_primitive(x, 0.0, &mut primitive[3 * i..3 * i + 3]);
                }
                primitive
            }
        }
    }
    fn initial_primitive_patch(&self, space: &IndexSpace, mesh: &Mesh) -> Patch {
        match mesh {
            Mesh::Structured(mesh) => Patch::from_slice_function(space, 3, |(i, j), prim| {
                let [x, y] = mesh.cell_coordinates(i, j);
                self.initial_primitive(x, y, prim)
            }),
            _ => unimplemented!(),
        }
    }
}

#[derive(Clone)]
pub struct Explosion {}

impl std::str::FromStr for Explosion {
    type Err = error::Error;
    fn from_str(parameters: &str) -> Result<Self, Self::Err> {
        if parameters.is_empty() {
            Ok(Self {})
        } else {
            Err(InvalidSetup(format!(
                "explosion problem does not take any parameters, got {}",
                parameters
            )))
        }
    }
}

impl Setup for Explosion {
    fn print_parameters(&self) {}
    fn solver_name(&self) -> String {
        "iso2d".to_owned()
    }
    fn initial_primitive(&self, x: f64, y: f64, primitive: &mut [f64]) {
        if (x * x + y * y).sqrt() < 0.25 {
            primitive[0] = 1.0;
        } else {
            primitive[0] = 0.1;
        }
        primitive[1] = 0.0;
        primitive[2] = 0.0;
    }
    fn masses(&self, _time: f64) -> Vec<PointMass> {
        vec![]
    }
    fn equation_of_state(&self) -> EquationOfState {
        EquationOfState::Isothermal {
            sound_speed_squared: 1.0,
        }
    }
    fn buffer_zone(&self) -> BufferZone {
        BufferZone::NoBuffer
    }
    fn viscosity(&self) -> Option<f64> {
        None
    }
    fn mesh(&self, resolution: u32) -> Mesh {
        Mesh::Structured(StructuredMesh::centered_square(1.0, resolution))
    }
    fn coordinate_system(&self) -> Coordinates {
        Coordinates::Cartesian
    }
    fn end_time(&self) -> Option<f64> {
        Some(0.2)
    }
}

pub struct Binary {
    pub domain_radius: f64,
    pub nu: f64,
    pub mach_number: f64,
    pub sink_radius: f64,
    pub sink_rate1: f64,
    pub sink_rate2: f64,
    pub sink_model: SinkModel,
    form: kind_config::Form,
}

impl std::str::FromStr for Binary {
    type Err = error::Error;

    fn from_str(parameters: &str) -> Result<Self, Self::Err> {
        #[rustfmt::skip]
        let form = kind_config::Form::new()
            .item("domain_radius", 12.0, "half-size of the simulation domain (a)")
            .item("nu",            1e-3, "kinematic viscosity coefficient (Omega a^2)")
            .item("mach_number",   10.0, "mach number for locally isothermal EOS")
            .item("sink_radius",   0.05, "sink kernel radius (a)")
            .item("sink_model",    "af", "sink prescription: [none|af|tf|ff]")
            .item("sink_rate",   "10.0", "rate of mass subtraction in the sink (Omega)")
            .item("q",              1.0, "system mass ratio: [0-1]")
            .item("e",              0.0, "orbital eccentricity: [0-1]")
            .merge_string_args_allowing_duplicates(parameters.split(':').filter(|s| !s.is_empty()))
            .map_err(|e| InvalidSetup(format!("{}", e)))?;

        let sink_rate_string: String = form.get("sink_rate").into();
        let (sr1, sr2) = split_at_first(&sink_rate_string, ',');
        let sr1 = sr1.unwrap().parse().map_err(ParseFloatError)?;
        let sr2 = sr2.map_or(Ok(sr1), |s| s.parse().map_err(ParseFloatError))?;

        Ok(Self {
            domain_radius: form.get("domain_radius").into(),
            nu: form.get("nu").into(),
            mach_number: form.get("mach_number").into(),
            sink_radius: form.get("sink_radius").into(),
            sink_rate1: sr1,
            sink_rate2: sr2,
            sink_model: match form.get("sink_model").to_string().as_str() {
                "none" => SinkModel::Inactive,
                "af" => SinkModel::AccelerationFree,
                "tf" => SinkModel::TorqueFree,
                "ff" => SinkModel::ForceFree,
                _ => return Err(InvalidSetup("invalid sink_model".into())),
            },
            form,
        })
    }
}

impl Setup for Binary {
    fn print_parameters(&self) {
        for key in self.form.sorted_keys().into_iter().filter(|k| k != "sink_rate") {
            println!(
                "{:.<20} {:<10} {}",
                key,
                self.form.get(&key),
                self.form.about(&key)
            );
        }
        println!(
            "{:.<20} {:<10} {}",
            "sink_rate1", self.sink_rate1, "sink rate for primary",
        );
        println!(
            "{:.<20} {:<10} {}",
            "sink_rate2", self.sink_rate2, "sink rate for secondary",
        );
    }

    fn solver_name(&self) -> String {
        "iso2d".to_owned()
    }

    #[allow(clippy::many_single_char_names)]
    fn initial_primitive(&self, x: f64, y: f64, primitive: &mut [f64]) {
        let r = (x * x + y * y).sqrt();
        let rs = (x * x + y * y + self.sink_radius.powf(2.0)).sqrt();
        let phi_hat_x = -y / r.max(1e-12);
        let phi_hat_y = x / r.max(1e-12);
        let d = 1.0;
        let u = phi_hat_x / rs.sqrt();
        let v = phi_hat_y / rs.sqrt();
        primitive[0] = d;
        primitive[1] = u;
        primitive[2] = v;
    }
    fn masses(&self, time: f64) -> Vec<PointMass> {
        let a: f64 = 1.0;
        let m: f64 = 1.0;
        let q: f64 = self.form.get("q").into();
        let e: f64 = self.form.get("e").into();
        let binary = OrbitalElements(a, m, q, e);
        let OrbitalState(mass1, mass2) = binary.orbital_state_from_time(time);
        let mass1 = PointMass {
            x: mass1.position_x(),
            y: mass1.position_y(),
            vx: mass1.velocity_x(),
            vy: mass1.velocity_y(),
            mass: mass1.mass(),
            rate: self.sink_rate1,
            radius: self.sink_radius,
            model: self.sink_model,
        };
        let mass2 = PointMass {
            x: mass2.position_x(),
            y: mass2.position_y(),
            vx: mass2.velocity_x(),
            vy: mass2.velocity_y(),
            mass: mass2.mass(),
            rate: self.sink_rate2,
            radius: self.sink_radius,
            model: self.sink_model,
        };
        vec![mass1, mass2]
    }
    fn equation_of_state(&self) -> EquationOfState {
        EquationOfState::LocallyIsothermal {
            mach_number_squared: self.mach_number.powi(2),
        }
    }
    fn buffer_zone(&self) -> BufferZone {
        BufferZone::NoBuffer
    }
    fn viscosity(&self) -> Option<f64> {
        Some(self.nu)
    }
    fn mesh(&self, resolution: u32) -> Mesh {
        Mesh::Structured(StructuredMesh::centered_square(
            self.domain_radius,
            resolution,
        ))
    }
    fn coordinate_system(&self) -> Coordinates {
        Coordinates::Cartesian
    }
}

pub struct Shocktube {}

impl std::str::FromStr for Shocktube {
    type Err = error::Error;
    fn from_str(parameters: &str) -> Result<Self, Self::Err> {
        if parameters.is_empty() {
            Ok(Self {})
        } else {
            Err(InvalidSetup(format!(
                "shocktube problem does not take any parameters, got {}",
                parameters
            )))
        }
    }
}

impl Setup for Shocktube {
    fn print_parameters(&self) {}
    fn solver_name(&self) -> String {
        "euler1d".to_owned()
    }
    fn initial_primitive(&self, x: f64, _y: f64, primitive: &mut [f64]) {
        if x < 0.5 {
            primitive[0] = 1.0;
            primitive[2] = 1.0;
        } else {
            primitive[0] = 0.1;
            primitive[2] = 0.125;
        }
    }
    fn masses(&self, _time: f64) -> Vec<PointMass> {
        vec![]
    }
    fn equation_of_state(&self) -> EquationOfState {
        EquationOfState::GammaLaw {
            gamma_law_index: 5.0 / 3.0,
        }
    }
    fn buffer_zone(&self) -> BufferZone {
        BufferZone::NoBuffer
    }
    fn viscosity(&self) -> Option<f64> {
        None
    }
    fn mesh(&self, resolution: u32) -> Mesh {
        let dx = 1.0 / resolution as f64;
        let faces = (0..resolution + 1).map(|i| i as f64 * dx).collect();
        Mesh::FacePositions1D(faces)
    }
    fn coordinate_system(&self) -> Coordinates {
        Coordinates::Cartesian
    }
    fn end_time(&self) -> Option<f64> {
        Some(0.15)
    }
}

<<<<<<< HEAD
=======
pub struct Collision {}

impl std::str::FromStr for Collision {
    type Err = error::Error;
    fn from_str(parameters: &str) -> Result<Self, Self::Err> {
        if parameters.is_empty() {
            Ok(Self {})
        } else {
            Err(InvalidSetup(format!(
                "collision problem does not take any parameters, got {}",
                parameters
            )))
        }
    }
}

impl Setup for Collision {
    fn print_parameters(&self) {}
    fn solver_name(&self) -> String {
        "euler1d".to_owned()
    }
    fn initial_primitive(&self, x: f64, _y: f64, primitive: &mut [f64]) {
        let xl: f64 = -0.25;
        let xr: f64 = 0.25;
        let dx: f64 = 0.025;

        let gaussian = |x: f64, x0: f64| f64::exp(-(x - x0).powi(2) / dx.powi(2));

        let step = |x: f64, x0: f64| {
            if (x - x0).abs() < dx * 10.0 {
                1.0
            } else {
                0.0
            }
        };

        let rho = gaussian(x, xl) + gaussian(x, xr) + 1e-2;
        let vel = step(x, xl) - step(x, xr);

        primitive[0] = rho;
        primitive[1] = vel;
        primitive[2] = rho * 1e-4;
    }
    fn masses(&self, _time: f64) -> Vec<PointMass> {
        vec![]
    }
    fn equation_of_state(&self) -> EquationOfState {
        EquationOfState::GammaLaw {
            gamma_law_index: 5.0 / 3.0,
        }
    }
    fn buffer_zone(&self) -> BufferZone {
        BufferZone::NoBuffer
    }
    fn viscosity(&self) -> Option<f64> {
        None
    }
    fn mesh(&self, resolution: u32) -> Mesh {
        let x0 = -1.0;
        let x1 = 1.0;
        let dx = (x1 - x0) / resolution as f64;
        let faces = (0..resolution + 1).map(|i| x0 + i as f64 * dx).collect();
        Mesh::FacePositions1D(faces)
    }
    fn coordinate_system(&self) -> Coordinates {
        Coordinates::Cartesian
    }
    fn end_time(&self) -> Option<f64> {
        Some(5.00)
    }
}

>>>>>>> d30cc04e
pub struct Sedov {
    faces: Vec<f64>,
    table: LookupTable<4>,
}

impl std::str::FromStr for Sedov {
    type Err = error::Error;

    fn from_str(parameters: &str) -> Result<Self, Self::Err> {
        use std::iter::once;

        let filename = parameters;
        let table = LookupTable::<4>::from_ascii_file(filename)
            .map_err(|e| InvalidSetup(format!("{}", e)))?;

        if table.len() < 2 {
            return Err(InvalidSetup("table must have at least 2 rows".to_owned()));
        }
        let cell_centers: Vec<f64> = table.rows().iter().map(|row| row[0]).collect();
        let n = cell_centers.len();
        let dxl = cell_centers[1] - cell_centers[0];
        let dxr = cell_centers[n - 1] - cell_centers[n - 2];
        let faces = once(cell_centers[0] - 0.5 * dxl)
            .chain(cell_centers.windows(2).map(|w| 0.5 * (w[0] + w[1])))
            .chain(once(cell_centers[n - 1] + 0.5 * dxr))
            .collect();
        Ok(Self { faces, table })
    }
}

impl Setup for Sedov {
    fn print_parameters(&self) {}
    fn solver_name(&self) -> String {
        "eiler1d".to_owned()
    }
    fn initial_primitive(&self, x: f64, _y: f64, primitive: &mut [f64]) {
        let row = self.table.sample(x);
        primitive[0] = row[1];
        primitive[1] = row[2];
        primitive[2] = row[3];
    }
    fn masses(&self, _time: f64) -> Vec<PointMass> {
        vec![]
    }
    fn equation_of_state(&self) -> EquationOfState {
        EquationOfState::GammaLaw {
            gamma_law_index: 5.0 / 3.0,
        }
    }
    fn buffer_zone(&self) -> BufferZone {
        BufferZone::NoBuffer
    }
    fn viscosity(&self) -> Option<f64> {
        None
    }
    fn mesh(&self, _resolution: u32) -> Mesh {
        // Note: resolution is ignored. Consider making it an Option, and
        // returning Result in case it's given for problems that specify the
        // resolution internally.
        Mesh::FacePositions1D(self.faces.clone())
    }
    fn coordinate_system(&self) -> Coordinates {
        Coordinates::SphericalPolar
    }
    fn initial_time(&self) -> f64 {
        1.0
    }
}

/// Models the collision of two fast pulses, in planar cartesian geometry. The
/// fluid is non-relativistic. The setup does not have runtime model
/// parameters (yet), it is hard-coded for a Mach number of 50, a domain
/// extending from x=-100, to x=100, and the pulses have a mass ratio of
/// 100:1. They move in the opposite direction but with equal momentum so the
/// simulation is in the center-of-momentum frame.
pub struct PulseCollision {}

impl std::str::FromStr for PulseCollision {
    type Err = error::Error;
    fn from_str(_parameters: &str) -> Result<Self, Self::Err> {
        Ok(Self {})
    }
}

impl Setup for PulseCollision {
    fn initial_primitive(&self, x: f64, _y: f64, primitive: &mut [f64]) {
        let xl: f64 = -2.0;
        let xr: f64 = 2.0;
        let dx: f64 = 0.05;

        let gaussian = |x: f64, x0: f64| f64::exp(-(x - x0).powi(2) / dx.powi(2));

        let step = |x: f64, x0: f64| {
            if (x - x0).abs() < dx * 10.0 {
                1.0
            } else {
                0.0
            }
        };

        let rho = 100.0 * gaussian(x, xl) + gaussian(x, xr) + 1e-7;
        let vel = 0.01 * step(x, xl) - step(x, xr);
        let mach = 50.0;
        let vel_sound = vel / mach;
        let p = 3.0 / 5.0 * vel_sound * vel_sound * rho + 1e-11;

        primitive[0] = rho;
        primitive[1] = vel;
        primitive[2] = p;
    }
    fn equation_of_state(&self) -> EquationOfState {
        EquationOfState::GammaLaw {
            gamma_law_index: 5.0 / 3.0,
        }
    }
    fn mesh(&self, resolution: u32) -> Mesh {
        let x0 = -100.0;
        let x1 = 100.0;
        let dx = (x1 - x0) / resolution as f64;
        let faces = (0..resolution + 1).map(|i| x0 + i as f64 * dx).collect();
        Mesh::FacePositions1D(faces)
    }
    fn coordinate_system(&self) -> Coordinates {
        Coordinates::Cartesian
    }
    fn end_time(&self) -> Option<f64> {
        Some(1.00)
    }
}

/// Models the collision of a fast shell of material with a wind-like target
/// medium in spherical polar geometry. The fluid is non-relativistic. The
/// setup does not have runtime model parameters (yet).
pub struct FastShell {}

impl std::str::FromStr for FastShell {
    type Err = error::Error;
    fn from_str(_parameters: &str) -> Result<Self, Self::Err> {
        Ok(Self {})
    }
}

impl Setup for FastShell {
    fn initial_primitive(&self, r: f64, _y: f64, primitive: &mut [f64]) {
        let r_shell: f64 = 10.0;
        let dr: f64 = 0.1;

        let prof = |r: f64| {
            if r > r_shell {
                0.0
            } else {
                f64::exp((r - r_shell) / dr)
            }
        };

        let rho_ambient = 1e-4 * r.powi(-2);
        let rho = 1.0 * prof(r) + rho_ambient;
        let vel = 1.0 * prof(r);
        let pre = 1e-3 * rho;

        primitive[0] = rho;
        primitive[1] = vel;
        primitive[2] = pre;
    }
    fn equation_of_state(&self) -> EquationOfState {
        EquationOfState::GammaLaw {
            gamma_law_index: 5.0 / 3.0,
        }
    }
    fn mesh(&self, resolution: u32) -> Mesh {
        let num_decades = 2;
        let zones_per_decade = resolution;
        let r_inner = 1.0;

        let faces = (0..(zones_per_decade * num_decades + 1) as u32)
            .map(|i| r_inner * f64::powf(10.0, i as f64 / zones_per_decade as f64))
            .collect();

        Mesh::FacePositions1D(faces)
    }
    fn coordinate_system(&self) -> Coordinates {
        Coordinates::SphericalPolar
    }
    fn end_time(&self) -> Option<f64> {
        Some(1.0)
    }
}<|MERGE_RESOLUTION|>--- conflicted
+++ resolved
@@ -1,18 +1,12 @@
 use crate::error::{self, Error::*};
 use crate::lookup_table::LookupTable;
 use crate::mesh::Mesh;
-<<<<<<< HEAD
+use crate::patch::Patch;
 use crate::sailfish::{
     BufferZone, Coordinates, EquationOfState, PointMass, SinkModel, StructuredMesh,
 };
 use crate::split_at_first;
-=======
-use crate::patch::Patch;
-use crate::sailfish::{
-    BufferZone, Coordinates, EquationOfState, PointMass, SinkModel, StructuredMesh,
-};
 use gridiron::index_space::IndexSpace;
->>>>>>> d30cc04e
 use kepler_two_body::{OrbitalElements, OrbitalState};
 use std::fmt::Write;
 use std::str::FromStr;
@@ -59,12 +53,8 @@
 }
 
 pub trait Setup {
-<<<<<<< HEAD
     fn print_parameters(&self) {}
-=======
-    fn print_parameters(&self);
     fn solver_name(&self) -> String;
->>>>>>> d30cc04e
     fn initial_primitive(&self, x: f64, y: f64, primitive: &mut [f64]);
     fn initial_time(&self) -> f64 {
         0.0
@@ -230,7 +220,12 @@
 
 impl Setup for Binary {
     fn print_parameters(&self) {
-        for key in self.form.sorted_keys().into_iter().filter(|k| k != "sink_rate") {
+        for key in self
+            .form
+            .sorted_keys()
+            .into_iter()
+            .filter(|k| k != "sink_rate")
+        {
             println!(
                 "{:.<20} {:<10} {}",
                 key,
@@ -373,8 +368,6 @@
     }
 }
 
-<<<<<<< HEAD
-=======
 pub struct Collision {}
 
 impl std::str::FromStr for Collision {
@@ -447,7 +440,6 @@
     }
 }
 
->>>>>>> d30cc04e
 pub struct Sedov {
     faces: Vec<f64>,
     table: LookupTable<4>,
@@ -533,6 +525,10 @@
 }
 
 impl Setup for PulseCollision {
+    fn solver_name(&self) -> String {
+        "euler1d".to_owned()
+    }
+
     fn initial_primitive(&self, x: f64, _y: f64, primitive: &mut [f64]) {
         let xl: f64 = -2.0;
         let xr: f64 = 2.0;
@@ -558,11 +554,13 @@
         primitive[1] = vel;
         primitive[2] = p;
     }
+
     fn equation_of_state(&self) -> EquationOfState {
         EquationOfState::GammaLaw {
             gamma_law_index: 5.0 / 3.0,
         }
     }
+
     fn mesh(&self, resolution: u32) -> Mesh {
         let x0 = -100.0;
         let x1 = 100.0;
@@ -570,9 +568,11 @@
         let faces = (0..resolution + 1).map(|i| x0 + i as f64 * dx).collect();
         Mesh::FacePositions1D(faces)
     }
+
     fn coordinate_system(&self) -> Coordinates {
         Coordinates::Cartesian
     }
+
     fn end_time(&self) -> Option<f64> {
         Some(1.00)
     }
@@ -591,6 +591,10 @@
 }
 
 impl Setup for FastShell {
+    fn solver_name(&self) -> String {
+        "euler1d".to_owned()
+    }
+
     fn initial_primitive(&self, r: f64, _y: f64, primitive: &mut [f64]) {
         let r_shell: f64 = 10.0;
         let dr: f64 = 0.1;
@@ -612,11 +616,13 @@
         primitive[1] = vel;
         primitive[2] = pre;
     }
+
     fn equation_of_state(&self) -> EquationOfState {
         EquationOfState::GammaLaw {
             gamma_law_index: 5.0 / 3.0,
         }
     }
+
     fn mesh(&self, resolution: u32) -> Mesh {
         let num_decades = 2;
         let zones_per_decade = resolution;
@@ -628,9 +634,11 @@
 
         Mesh::FacePositions1D(faces)
     }
+
     fn coordinate_system(&self) -> Coordinates {
         Coordinates::SphericalPolar
     }
+
     fn end_time(&self) -> Option<f64> {
         Some(1.0)
     }
