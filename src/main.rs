use setup::Setup;
use std::io::Write;
use solver::{cpu, omp, Solve};

pub mod cmdline;
pub mod error;
pub mod setup;
pub mod solver;

fn do_output(primitive: &Vec<f64>, output_number: usize) {
    let mut bytes = Vec::new();
    for x in primitive {
        bytes.extend(x.to_le_bytes().iter());
    }
    let filename = format!("sailfish.{:04}.bin", output_number);
    let mut file = std::fs::File::create(&filename).unwrap();
    file.write_all(&bytes).unwrap();
    println!("write {}", filename);
}

fn time_exec<F>(mut f: F) -> std::time::Duration
where
    F: FnMut(),
{
    let start = std::time::Instant::now();
    f();
    start.elapsed()
}

fn run() -> Result<(), error::Error> {
<<<<<<< HEAD
    use physics::f64::*;
    let setup = setup::Explosion {};
    let cmdline = cmdline::parse_command_line()?;
    let mesh = Mesh {
        ni: cmdline.resolution,
        nj: cmdline.resolution,
        x0: -1.0,
        x1: 1.0,
        y0: -1.0,
        y1: 1.0,
=======
    let cmdline = cmdline::parse_command_line()?;
    let mesh = solver::Mesh::centered_square(1.0, cmdline.resolution);
    let setup = setup::Explosion {};

    let primitive = setup.initial_primitive_vec(&mesh);
    let mut solver: Box<dyn Solve> = match (cmdline.use_omp, cmdline.use_gpu) {
        (false, false) => Box::new(cpu::Solver::new(mesh.clone(), primitive)),
        (true, false) => Box::new(omp::Solver::new(mesh.clone(), primitive)),
        (_, true) => todo!(),
>>>>>>> d5d22cce
    };

    let v_max = 1.0;
    let cfl = cmdline.cfl_number;
    let fold = cmdline.fold;
    let checkpoint_interval = cmdline.checkpoint_interval;
    let dt = f64::min(mesh.dx, mesh.dy) / v_max * cfl;

    let mut time = 0.0;
    let mut iteration = 0;
    let mut output_number = 0;
    let mut next_output_time = time;
    let mut mzps_log = vec![];

    while time < cmdline.end_time {
        if time >= next_output_time {
            do_output(&solver.primitive(), output_number);
            output_number += 1;
            next_output_time += checkpoint_interval;
        }

        let elapsed = time_exec(|| {
            for _ in 0..fold {
                solver.advance(1, dt);
                time += dt;
                iteration += 1;
            }
        });

        mzps_log.push((mesh.num_total_zones() * fold) as f64 / 1e6 / elapsed.as_secs_f64());
        println!(
            "[{}] t={:.3} Mzps={:.3}",
            iteration,
            time,
            mzps_log.last().unwrap()
        );
    }
    do_output(&solver.primitive(), output_number);
    Ok(())
}

fn main() {
    match run() {
        Ok(_) => {}
        Err(e) => print!("{}", e),
    }
}<|MERGE_RESOLUTION|>--- conflicted
+++ resolved
@@ -28,18 +28,6 @@
 }
 
 fn run() -> Result<(), error::Error> {
-<<<<<<< HEAD
-    use physics::f64::*;
-    let setup = setup::Explosion {};
-    let cmdline = cmdline::parse_command_line()?;
-    let mesh = Mesh {
-        ni: cmdline.resolution,
-        nj: cmdline.resolution,
-        x0: -1.0,
-        x1: 1.0,
-        y0: -1.0,
-        y1: 1.0,
-=======
     let cmdline = cmdline::parse_command_line()?;
     let mesh = solver::Mesh::centered_square(1.0, cmdline.resolution);
     let setup = setup::Explosion {};
@@ -49,7 +37,6 @@
         (false, false) => Box::new(cpu::Solver::new(mesh.clone(), primitive)),
         (true, false) => Box::new(omp::Solver::new(mesh.clone(), primitive)),
         (_, true) => todo!(),
->>>>>>> d5d22cce
     };
 
     let v_max = 1.0;
